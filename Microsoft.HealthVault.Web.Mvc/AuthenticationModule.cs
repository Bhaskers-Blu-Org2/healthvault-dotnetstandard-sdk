--- conflicted
+++ resolved
@@ -103,18 +103,14 @@
 
         private static async Task<PersonInfo> RequestPersonInfoAsync(string token, string instanceId)
         {
-<<<<<<< HEAD
-            IConnection connection = await WebHealthVaultFactory.Current.GetWebApplicationConnectionAsync();
-=======
-            IHealthVaultConnection connection = WebHealthVaultFactory.Current.GetWebApplicationConnection();
->>>>>>> 992639c1
+            IHealthVaultConnection connection = await WebHealthVaultFactory.Current.GetWebApplicationConnectionAsync();
             var serviceDefinition = await connection.PlatformClient.GetServiceDefinitionAsync();
             var serviceInstance = serviceDefinition.ServiceInstances[instanceId];
 
             return await WebApplicationUtilities
                 .GetPersonInfoAsync(
                     token,
-                    HealthVault.Config.ApplicationId,
+                    Ioc.Get<WebConfiguration>().ApplicationId,
                     serviceInstance);
         }
     }
