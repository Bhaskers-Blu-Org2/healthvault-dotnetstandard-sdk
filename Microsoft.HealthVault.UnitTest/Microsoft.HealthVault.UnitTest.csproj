﻿<?xml version="1.0" encoding="utf-8"?>
<Project ToolsVersion="14.0" DefaultTargets="Build" xmlns="http://schemas.microsoft.com/developer/msbuild/2003">
  <PropertyGroup>
    <Configuration Condition=" '$(Configuration)' == '' ">Debug</Configuration>
    <Platform Condition=" '$(Platform)' == '' ">AnyCPU</Platform>
    <ProjectGuid>{43EEDD43-150C-4F41-8D37-FE6D602E3D4E}</ProjectGuid>
    <OutputType>Library</OutputType>
    <AppDesignerFolder>Properties</AppDesignerFolder>
    <RootNamespace>Microsoft.HealthVault.UnitTest</RootNamespace>
    <AssemblyName>Microsoft.HealthVault.UnitTest</AssemblyName>
    <TargetFrameworkVersion>v4.6.2</TargetFrameworkVersion>
    <FileAlignment>512</FileAlignment>
    <ProjectTypeGuids>{3AC096D0-A1C2-E12C-1390-A8335801FDAB};{FAE04EC0-301F-11D3-BF4B-00C04F79EFBC}</ProjectTypeGuids>
    <VisualStudioVersion Condition="'$(VisualStudioVersion)' == ''">10.0</VisualStudioVersion>
    <VSToolsPath Condition="'$(VSToolsPath)' == ''">$(MSBuildExtensionsPath32)\Microsoft\VisualStudio\v$(VisualStudioVersion)</VSToolsPath>
    <ReferencePath>$(ProgramFiles)\Common Files\microsoft shared\VSTT\$(VisualStudioVersion)\UITestExtensionPackages</ReferencePath>
    <IsCodedUITest>False</IsCodedUITest>
    <TestProjectType>UnitTest</TestProjectType>
    <TargetFrameworkProfile />
  </PropertyGroup>
  <PropertyGroup Condition=" '$(Configuration)|$(Platform)' == 'Debug|AnyCPU' ">
    <DebugSymbols>true</DebugSymbols>
    <DebugType>full</DebugType>
    <Optimize>false</Optimize>
    <OutputPath>bin\Debug\</OutputPath>
    <DefineConstants>DEBUG;TRACE</DefineConstants>
    <ErrorReport>prompt</ErrorReport>
    <WarningLevel>4</WarningLevel>
  </PropertyGroup>
  <PropertyGroup Condition=" '$(Configuration)|$(Platform)' == 'Release|AnyCPU' ">
    <DebugType>pdbonly</DebugType>
    <Optimize>true</Optimize>
    <OutputPath>bin\Release\</OutputPath>
    <DefineConstants>TRACE</DefineConstants>
    <ErrorReport>prompt</ErrorReport>
    <WarningLevel>4</WarningLevel>
  </PropertyGroup>
  <PropertyGroup>
    <SignAssembly>false</SignAssembly>
  </PropertyGroup>
  <PropertyGroup>
    <AssemblyOriginatorKeyFile>..\35MSSharedLib1024.snk</AssemblyOriginatorKeyFile>
  </PropertyGroup>
  <PropertyGroup>
    <DelaySign>false</DelaySign>
  </PropertyGroup>
  <ItemGroup>
    <Reference Include="Castle.Core">
      <HintPath>..\..\..\packages\Castle.Core.4.0.0\lib\net45\Castle.Core.dll</HintPath>
      <Private>True</Private>
    </Reference>
    <Reference Include="Grace, Version=5.1.0.0, Culture=neutral, processorArchitecture=MSIL">
      <HintPath>..\..\..\packages\Grace.5.1.0\lib\net45\Grace.dll</HintPath>
    </Reference>
    <Reference Include="NSubstitute, Version=2.0.2.0, Culture=neutral, PublicKeyToken=92dd2e9066daa5ca, processorArchitecture=MSIL">
      <HintPath>..\..\..\packages\NSubstitute.2.0.2\lib\net45\NSubstitute.dll</HintPath>
    </Reference>
    <Reference Include="System" />
    <Reference Include="System.ComponentModel.Composition" />
    <Reference Include="System.Data" />
    <Reference Include="System.Diagnostics.DiagnosticSource, Version=4.0.1.0, Culture=neutral, PublicKeyToken=cc7b13ffcd2ddd51, processorArchitecture=MSIL">
      <HintPath>..\..\..\packages\System.Diagnostics.DiagnosticSource.4.3.0\lib\net46\System.Diagnostics.DiagnosticSource.dll</HintPath>
    </Reference>
    <Reference Include="System.Diagnostics.TraceSource, Version=4.0.0.0, Culture=neutral, PublicKeyToken=b03f5f7f11d50a3a, processorArchitecture=MSIL">
      <HintPath>..\..\..\packages\System.Diagnostics.TraceSource.4.0.0\lib\net46\System.Diagnostics.TraceSource.dll</HintPath>
    </Reference>
    <Reference Include="System.Net.Http, Version=4.1.1.0, Culture=neutral, PublicKeyToken=b03f5f7f11d50a3a, processorArchitecture=MSIL">
      <HintPath>..\..\..\packages\System.Net.Http.4.3.0\lib\net46\System.Net.Http.dll</HintPath>
    </Reference>
    <Reference Include="System.Numerics" />
    <Reference Include="System.Runtime.Serialization" />
    <Reference Include="System.Security.Cryptography.Algorithms, Version=4.1.0.0, Culture=neutral, PublicKeyToken=b03f5f7f11d50a3a, processorArchitecture=MSIL">
      <HintPath>..\..\..\packages\System.Security.Cryptography.Algorithms.4.3.0\lib\net461\System.Security.Cryptography.Algorithms.dll</HintPath>
    </Reference>
    <Reference Include="System.Security.Cryptography.Encoding, Version=4.0.1.0, Culture=neutral, PublicKeyToken=b03f5f7f11d50a3a, processorArchitecture=MSIL">
      <HintPath>..\..\..\packages\System.Security.Cryptography.Encoding.4.3.0\lib\net46\System.Security.Cryptography.Encoding.dll</HintPath>
    </Reference>
    <Reference Include="System.Security.Cryptography.Primitives, Version=4.0.1.0, Culture=neutral, PublicKeyToken=b03f5f7f11d50a3a, processorArchitecture=MSIL">
      <HintPath>..\..\..\packages\System.Security.Cryptography.Primitives.4.3.0\lib\net46\System.Security.Cryptography.Primitives.dll</HintPath>
    </Reference>
    <Reference Include="System.Security.Cryptography.X509Certificates, Version=4.1.1.0, Culture=neutral, PublicKeyToken=b03f5f7f11d50a3a, processorArchitecture=MSIL">
      <HintPath>..\..\..\packages\System.Security.Cryptography.X509Certificates.4.3.0\lib\net461\System.Security.Cryptography.X509Certificates.dll</HintPath>
    </Reference>
    <Reference Include="System.Xml" />
    <Reference Include="System.Xml.Linq" />
    <Reference Include="System.Xml.ReaderWriter, Version=4.1.0.0, Culture=neutral, PublicKeyToken=b03f5f7f11d50a3a, processorArchitecture=MSIL">
      <HintPath>..\..\..\packages\System.Xml.ReaderWriter.4.3.0\lib\net46\System.Xml.ReaderWriter.dll</HintPath>
    </Reference>
    <Reference Include="System.Xml.XPath, Version=4.0.1.0, Culture=neutral, PublicKeyToken=b03f5f7f11d50a3a, processorArchitecture=MSIL">
      <HintPath>..\..\..\packages\System.Xml.XPath.4.0.1\lib\net46\System.Xml.XPath.dll</HintPath>
    </Reference>
  </ItemGroup>
  <Choose>
    <When Condition="('$(VisualStudioVersion)' == '10.0' or '$(VisualStudioVersion)' == '') and '$(TargetFrameworkVersion)' == 'v3.5'">
      <ItemGroup>
        <Reference Include="Microsoft.VisualStudio.QualityTools.UnitTestFramework, Version=10.1.0.0, Culture=neutral, PublicKeyToken=b03f5f7f11d50a3a, processorArchitecture=MSIL" />
      </ItemGroup>
    </When>
    <Otherwise>
      <ItemGroup>
        <Reference Include="Microsoft.VisualStudio.QualityTools.UnitTestFramework" />
      </ItemGroup>
    </Otherwise>
  </Choose>
  <ItemGroup>
<<<<<<< HEAD
    <Compile Include="Clients\PlatformClientTests.cs" />
=======
    <Compile Include="Clients\ThingClientTests.cs" />
>>>>>>> c7434e0b
    <Compile Include="Clients\VocabularyClientTests.cs" />
    <Compile Include="CloudRequestTests\HealthServiceRequestTest.cs" />
    <Compile Include="CloudRequestTests\TestHealthWebRequest.cs" />
    <Compile Include="Properties\AssemblyInfo.cs" />
    <Compile Include="Samples\SampleUtils.cs" />
  </ItemGroup>
  <ItemGroup>
    <None Include="app.config" />
    <None Include="packages.config">
      <SubType>Designer</SubType>
    </None>
  </ItemGroup>
  <ItemGroup>
    <ProjectReference Include="..\Microsoft.HealthVault.ItemTypes\Microsoft.HealthVault.ItemTypes.csproj">
      <Project>{105AC0FB-6FE4-475D-A4A6-6EF660337E5E}</Project>
      <Name>Microsoft.HealthVault.ItemTypes</Name>
    </ProjectReference>
    <ProjectReference Include="..\Microsoft.HealthVault\Microsoft.HealthVault.csproj">
      <Project>{dbe2ba67-dbc3-479e-a374-1ce5ee33c453}</Project>
      <Name>Microsoft.HealthVault</Name>
    </ProjectReference>
  </ItemGroup>
  <ItemGroup>
    <EmbeddedResource Include="Samples\ThingSampleBloodPressure.xml" />
    <EmbeddedResource Include="Samples\VocabularySearchSample.xml" />
    <EmbeddedResource Include="Samples\VocabularySample.xml" />
    <EmbeddedResource Include="Samples\ThingSample.xml" />
  </ItemGroup>
  <Choose>
    <When Condition="'$(VisualStudioVersion)' == '10.0' And '$(IsCodedUITest)' == 'True'">
      <ItemGroup>
        <Reference Include="Microsoft.VisualStudio.QualityTools.CodedUITestFramework, Version=10.0.0.0, Culture=neutral, PublicKeyToken=b03f5f7f11d50a3a, processorArchitecture=MSIL">
          <Private>False</Private>
        </Reference>
        <Reference Include="Microsoft.VisualStudio.TestTools.UITest.Common, Version=10.0.0.0, Culture=neutral, PublicKeyToken=b03f5f7f11d50a3a, processorArchitecture=MSIL">
          <Private>False</Private>
        </Reference>
        <Reference Include="Microsoft.VisualStudio.TestTools.UITest.Extension, Version=10.0.0.0, Culture=neutral, PublicKeyToken=b03f5f7f11d50a3a, processorArchitecture=MSIL">
          <Private>False</Private>
        </Reference>
        <Reference Include="Microsoft.VisualStudio.TestTools.UITesting, Version=10.0.0.0, Culture=neutral, PublicKeyToken=b03f5f7f11d50a3a, processorArchitecture=MSIL">
          <Private>False</Private>
        </Reference>
      </ItemGroup>
    </When>
  </Choose>
  <Import Project="$(VSToolsPath)\TeamTest\Microsoft.TestTools.targets" Condition="Exists('$(VSToolsPath)\TeamTest\Microsoft.TestTools.targets')" />
  <Import Project="$(MSBuildToolsPath)\Microsoft.CSharp.targets" />
  <!-- To modify your build process, add your task inside one of the targets below and uncomment it. 
       Other similar extension points exist, see Microsoft.Common.targets.
  <Target Name="BeforeBuild">
  </Target>
  <Target Name="AfterBuild">
  </Target>
  -->
</Project><|MERGE_RESOLUTION|>--- conflicted
+++ resolved
@@ -103,11 +103,8 @@
     </Otherwise>
   </Choose>
   <ItemGroup>
-<<<<<<< HEAD
+    <Compile Include="Clients\ThingClientTests.cs" />
     <Compile Include="Clients\PlatformClientTests.cs" />
-=======
-    <Compile Include="Clients\ThingClientTests.cs" />
->>>>>>> c7434e0b
     <Compile Include="Clients\VocabularyClientTests.cs" />
     <Compile Include="CloudRequestTests\HealthServiceRequestTest.cs" />
     <Compile Include="CloudRequestTests\TestHealthWebRequest.cs" />
