--- conflicted
+++ resolved
@@ -49,12 +49,9 @@
   </ItemGroup>
   <ItemGroup>
     <Compile Include="AsyncEnumerable.cs" />
-<<<<<<< HEAD
+    <Compile Include="Clients\VocabularyClient.cs" />
     <Compile Include="Configuration\ConfigurationBase.cs" />
     <Compile Include="Configuration\IConfiguration.cs" />
-=======
-    <Compile Include="Clients\VocabularyClient.cs" />
->>>>>>> 03ce9c86
     <Compile Include="Connection\IConnection.cs" />
     <Compile Include="Connection\ICryptographer.cs" />
     <Compile Include="Connection\ISessionCredential.cs" />
