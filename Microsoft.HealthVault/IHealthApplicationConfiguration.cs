--- conflicted
+++ resolved
@@ -42,74 +42,6 @@
         Guid ApplicationId { get; }
 
         /// <summary>
-<<<<<<< HEAD
-=======
-        /// Gets the name of the algorithm used to ensure communication with HealthVault
-        /// isn't tampered with.
-        /// </summary>
-        ///
-        /// <remarks>
-        /// This property corresponds to the "HmacAlgorithmName" configuration
-        /// value. The value defaults to "HMACSHA256".
-        /// </remarks>
-        ///
-        string HmacAlgorithmName { get; }
-
-        /// <summary>
-        /// Gets the name of the hashing algorithm to use when communicating with HealthVault.
-        /// </summary>
-        ///
-        /// <remarks>
-        /// This property corresponds to the "HashAlgorithmName" configuration
-        /// value. The value defaults to "SHA256".
-        /// </remarks>
-        ///
-        /// <summary>
-        /// Gets the name of the hashing algorithm to use when communicating with HealthVault.
-        /// </summary>
-        ///
-        /// <remarks>
-        /// This property corresponds to the "HashAlgorithmName" configuration
-        /// value. The value defaults to "SHA256".
-        /// </remarks>
-        ///
-        string HashAlgorithmName { get; }
-
-        /// <summary>
-        /// Gets the name of the signature hash algorithm.
-        /// </summary>
-        ///
-        /// <remarks>
-        /// This property corresponds to the "SignatureHashAlgorithmName" configuration
-        /// value. The value defaults to "SHA1".
-        /// </remarks>
-        ///
-        string SignatureHashAlgorithmName { get; }
-
-        /// <summary>
-        /// Gets the name of the signature algorithm.
-        /// </summary>
-        ///
-        /// <remarks>
-        /// This property corresponds to the "SignatureAlgorithmName" configuration
-        /// value. The value defaults to "RSA-SHA1".
-        /// </remarks>
-        ///
-        string SignatureAlgorithmName { get; }
-
-        /// <summary>
-        /// Gets the name of the symmetric algorithm.
-        /// </summary>
-        ///
-        /// <remarks>
-        /// This property corresponds to the "SymmetricAlgorithmName" configuration
-        /// value. The value defaults to "AES256".
-        /// </remarks>
-        ///
-        string SymmetricAlgorithmName { get; }
-
-        /// <summary>
->>>>>>> e02c0c26
         /// Gets the request timeout in seconds.
         /// </summary>
         ///
