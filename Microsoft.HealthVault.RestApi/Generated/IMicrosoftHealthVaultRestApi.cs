// Code generated by Microsoft (R) AutoRest Code Generator 1.0.1.0
// Changes may cause incorrect behavior and will be lost if the code is
// regenerated.

namespace Microsoft.HealthVault.RestApi.Generated
{
    using Microsoft.HealthVault;
    using Microsoft.HealthVault.RestApi;
    using Microsoft.Rest;
    using Models;
    using Newtonsoft.Json;

    /// <summary>
    /// </summary>
    public partial interface IMicrosoftHealthVaultRestApi : System.IDisposable
    {
        /// <summary>
        /// The base URI of the service.
        /// </summary>
        System.Uri BaseUri { get; set; }

        /// <summary>
        /// Gets or sets json serialization settings.
        /// </summary>
        JsonSerializerSettings SerializationSettings { get; }

        /// <summary>
        /// Gets or sets json deserialization settings.
        /// </summary>
        JsonSerializerSettings DeserializationSettings { get; }

        /// <summary>
        /// Subscription credentials which uniquely identify client
        /// subscription.
        /// </summary>
        ServiceClientCredentials Credentials { get; }


        /// <summary>
        /// Gets the IActionPlans.
        /// </summary>
        IActionPlans ActionPlans { get; }

        /// <summary>
        /// Gets the IActionPlanObjectives.
        /// </summary>
        IActionPlanObjectives ActionPlanObjectives { get; }

        /// <summary>
        /// Gets the IActionPlanTasks.
        /// </summary>
        IActionPlanTasks ActionPlanTasks { get; }

        /// <summary>
        /// Gets the IGoals.
        /// </summary>
        IGoals Goals { get; }

        /// <summary>
<<<<<<< HEAD
        /// Gets the IOnboarding.
        /// </summary>
        IOnboarding Onboarding { get; }
=======
        /// Gets the IGoalRecommendations.
        /// </summary>
        IGoalRecommendations GoalRecommendations { get; }

        /// <summary>
        /// Gets the IOnboarding.
        /// </summary>
        IOnboarding Onboarding { get; }

        /// <summary>
        /// Gets the ISleeps.
        /// </summary>
        ISleeps Sleeps { get; }
>>>>>>> a2aae74f

    }
}<|MERGE_RESOLUTION|>--- conflicted
+++ resolved
@@ -57,11 +57,6 @@
         IGoals Goals { get; }
 
         /// <summary>
-<<<<<<< HEAD
-        /// Gets the IOnboarding.
-        /// </summary>
-        IOnboarding Onboarding { get; }
-=======
         /// Gets the IGoalRecommendations.
         /// </summary>
         IGoalRecommendations GoalRecommendations { get; }
@@ -75,7 +70,6 @@
         /// Gets the ISleeps.
         /// </summary>
         ISleeps Sleeps { get; }
->>>>>>> a2aae74f
 
     }
 }