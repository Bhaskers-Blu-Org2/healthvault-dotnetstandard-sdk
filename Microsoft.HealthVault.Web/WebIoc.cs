﻿using Grace.DependencyInjection;
using Microsoft.HealthVault.Configuration;
using Microsoft.HealthVault.Connection;
using Microsoft.HealthVault.Extensions;

namespace Microsoft.HealthVault.Web
{
    internal static class WebIoc
    {
        private static readonly object RegistrationLock = new object();

        private static bool typesRegistered;

        public static void EnsureTypesRegistered()
        {
            lock (RegistrationLock)
            {
                if (!typesRegistered)
                {
                    RegisterTypes(Ioc.Container);
                    typesRegistered = true;
                }
            }
        }

        private static void RegisterTypes(DependencyInjectionContainer container)
        {
            container.RegisterTransient<ISessionCredentialClient, WebSessionCredentialClient>();
            container.RegisterTransient<ICryptographer, WebCryptographer>();
            container.RegisterTransient<IConnectionInternal, WebConnection>();

            WebConfiguration config = WebConfigurationFactory.CreateConfiguration();
            container.Configure(c => c.ExportInstance(() => config));
<<<<<<< HEAD
            container.Configure(c => c.ExportInstance<ConfigurationBase>(() => config));
=======
            container.Configure(c => c.ExportInstance<HealthVaultConfiguration>(() => config));
>>>>>>> 76a56643
        }


    }
}<|MERGE_RESOLUTION|>--- conflicted
+++ resolved
@@ -31,11 +31,7 @@
 
             WebConfiguration config = WebConfigurationFactory.CreateConfiguration();
             container.Configure(c => c.ExportInstance(() => config));
-<<<<<<< HEAD
-            container.Configure(c => c.ExportInstance<ConfigurationBase>(() => config));
-=======
             container.Configure(c => c.ExportInstance<HealthVaultConfiguration>(() => config));
->>>>>>> 76a56643
         }
 
 
